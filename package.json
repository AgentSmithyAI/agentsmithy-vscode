{
  "name": "agentsmithy",
  "publisher": "agentsmithy",
<<<<<<< HEAD
  "displayName": "AgentSmithy",
  "description": "AI coding assistant that writes code for you. Ask it to implement features, refactor code, or fix bugs - it understands your codebase and makes changes directly.",
  "icon": "icon.png",
  "version": "1.5.0",
=======
  "displayName": "AgentSmithy VSCode",
  "description": "VSCode extension for AgentSmithy coding assistant",
  "version": "1.6.0",
>>>>>>> 6a26be8e
  "license": "Apache-2.0",
  "author": {
    "name": "Alexander Morozov",
    "email": "alex@agentsmithy.ai"
  },
  "homepage": "https://github.com/AgentSmithyAI/agentsmithy-vscode#readme",
  "bugs": {
    "url": "https://github.com/AgentSmithyAI/agentsmithy-vscode/issues"
  },
  "repository": {
    "type": "git",
    "url": "https://github.com/AgentSmithyAI/agentsmithy-vscode"
  },
  "keywords": [
    "ai",
    "artificial intelligence",
    "code assistant",
    "coding assistant",
    "agentsmithy",
    "gpt",
    "openai",
    "chat",
    "chatbot",
    "code generation",
    "refactoring",
    "bug fix",
    "auto-completion",
    "productivity",
    "pair programming"
  ],
  "galleryBanner": {
    "color": "#1e1e1e",
    "theme": "dark"
  },
  "engines": {
    "vscode": "^1.100.0"
  },
  "categories": [
    "AI",
    "Chat"
  ],
  "main": "./out/extension.js",
  "contributes": {
    "viewsContainers": {
      "activitybar": [
        {
          "id": "agentsmithy",
          "title": "AgentSmithy",
          "icon": "$(comment-discussion)"
        }
      ]
    },
    "views": {
      "agentsmithy": [
        {
          "type": "webview",
          "id": "agentsmithy.chatView",
          "name": "Chat",
          "icon": "$(comment-discussion)",
          "contextualTitle": "AgentSmithy Chat"
        }
      ]
    },
    "commands": [
      {
        "command": "agentsmithy.openChat",
        "title": "Open Chat",
        "category": "AgentSmithy",
        "icon": "$(comment-discussion)"
      },
      {
        "command": "agentsmithy.sendSelection",
        "title": "Send Selection to AgentSmithy",
        "category": "AgentSmithy"
      },
      {
        "command": "agentsmithy.moveToSecondarySidebar",
        "title": "Move to Secondary Sidebar (Instructions)",
        "category": "AgentSmithy"
      },
      {
        "command": "agentsmithy.setDiffViewMode",
        "title": "Set Diff View Mode",
        "category": "AgentSmithy",
        "icon": "$(split-horizontal)"
      },
      {
        "command": "agentsmithy.startServer",
        "title": "Start Server",
        "category": "AgentSmithy",
        "icon": "$(run)"
      },
      {
        "command": "agentsmithy.stopServer",
        "title": "Stop Server",
        "category": "AgentSmithy",
        "icon": "$(debug-stop)"
      },
      {
        "command": "agentsmithy.restartServer",
        "title": "Restart Server",
        "category": "AgentSmithy",
        "icon": "$(debug-restart)"
      },
      {
        "command": "agentsmithy.serverStatus",
        "title": "Show Server Status",
        "category": "AgentSmithy",
        "icon": "$(pulse)"
      },
      {
        "command": "agentsmithy.openConfig",
        "title": "Open Configuration",
        "category": "AgentSmithy",
        "icon": "$(settings-gear)"
      }
    ],
    "menus": {
      "editor/context": [
        {
          "when": "editorHasSelection",
          "command": "agentsmithy.sendSelection",
          "group": "agentsmithy"
        }
      ],
      "commandPalette": [
        {
          "command": "agentsmithy.openChat"
        },
        {
          "command": "agentsmithy.sendSelection",
          "when": "editorHasSelection"
        },
        {
          "command": "agentsmithy.setDiffViewMode"
        },
        {
          "command": "agentsmithy.startServer"
        },
        {
          "command": "agentsmithy.stopServer"
        },
        {
          "command": "agentsmithy.restartServer"
        },
        {
          "command": "agentsmithy.serverStatus"
        },
        {
          "command": "agentsmithy.openConfig"
        }
      ]
    },
    "configuration": {
      "title": "AgentSmithy",
      "properties": {
        "agentsmithy.autoStartServer": {
          "type": "boolean",
          "default": true,
          "description": "Automatically start AgentSmithy server when extension activates",
          "markdownDescription": "Automatically start AgentSmithy server when the extension activates.\n\nUse “AgentSmithy: Open Configuration” to edit providers, credentials, and model settings."
        }
      }
    }
  },
  "scripts": {
    "vscode:prepublish": "npm run compile",
    "compile": "npm run compile:extension && npm run compile:webview",
    "compile:extension": "tsc -p ./",
    "compile:webview": "node esbuild.webview.mjs",
    "watch": "concurrently \"npm run watch:extension\" \"npm run watch:webview\"",
    "watch:extension": "tsc -watch -p ./",
    "watch:webview": "node esbuild.webview.mjs --watch",
    "lint": "eslint .",
    "lint:fix": "eslint . --fix",
    "test": "vitest run",
    "test:watch": "vitest",
    "test:coverage": "vitest run --coverage",
    "format": "prettier . --write",
    "format:check": "prettier . --check",
    "vsce:package": "vsce package --no-git-tag-version --no-update-package-json",
    "package": "npm run format && npm run lint:fix && npm run compile && npm run vsce:package",
    "publish:ovsx": "ovsx publish $(ls -t agentsmithy-*.vsix | head -1)",
    "publish:prepare": "npm run package && echo 'Package ready! To publish to Open VSX, run: npm run publish:ovsx'"
  },
  "devDependencies": {
    "@eslint/js": "^9.39.1",
    "@stylistic/eslint-plugin": "^5.5.0",
    "@types/diff": "^8.0.0",
    "@types/dompurify": "^3.2.0",
    "@types/jsdom": "^27.0.0",
    "@types/node": "^24.10.1",
    "@types/semver": "^7.7.1",
    "@types/vscode": "^1.100.0",
    "@vitest/coverage-v8": "^4.0.8",
    "@vscode/vsce": "^3.6.2",
    "concurrently": "^9.2.1",
    "esbuild": "^0.27.0",
    "eslint": "^9.39.1",
    "eslint-plugin-import": "^2.31.0",
    "eslint-plugin-prefer-arrow-functions": "^3.5.2",
    "eslint-plugin-sonarjs": "^3.0.1",
    "eslint-plugin-unicorn": "^62.0.0",
    "jsdom": "^27.1.0",
    "prettier": "^3.3.3",
    "typescript": "^5.9.2",
    "typescript-eslint": "^8.46.3",
    "vitest": "^4.0.3"
  },
  "dependencies": {
    "@vscode/codicons": "^0.0.42",
    "diff": "^8.0.2",
    "dompurify": "^3.3.0",
    "marked": "^16.3.0",
    "semver": "^7.7.3"
  }
}<|MERGE_RESOLUTION|>--- conflicted
+++ resolved
@@ -1,16 +1,9 @@
 {
   "name": "agentsmithy",
   "publisher": "agentsmithy",
-<<<<<<< HEAD
-  "displayName": "AgentSmithy",
-  "description": "AI coding assistant that writes code for you. Ask it to implement features, refactor code, or fix bugs - it understands your codebase and makes changes directly.",
-  "icon": "icon.png",
-  "version": "1.5.0",
-=======
   "displayName": "AgentSmithy VSCode",
   "description": "VSCode extension for AgentSmithy coding assistant",
   "version": "1.6.0",
->>>>>>> 6a26be8e
   "license": "Apache-2.0",
   "author": {
     "name": "Alexander Morozov",
